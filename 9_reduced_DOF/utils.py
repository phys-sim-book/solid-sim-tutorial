--- conflicted
+++ resolved
@@ -50,10 +50,7 @@
             basis[i * 2 + d][d * 3 + 2] = anchors[i][1]
     return basis
 
-<<<<<<< HEAD
 # ANCHOR: compute_reduced_basis
-=======
->>>>>>> 5d868abb
 def compute_reduced_basis(x, e, vol, IB, mu_lame, lam, method, order):
     if method == 0: # full basis, no reduction
         basis = np.zeros((len(x) * 2, len(x) * 2))
